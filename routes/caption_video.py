from flask import Blueprint, current_app
from app_utils import *
import logging
from services.caption_video import process_captioning
from services.authentication import authenticate
from services.cloud_storage import upload_file
import os

caption_bp = Blueprint('caption', __name__)
logger = logging.getLogger(__name__)

@caption_bp.route('/caption-video', methods=['POST'])
@authenticate
@validate_payload({
    "type": "object",
    "properties": {
        "video_url": {"type": "string", "format": "uri"},
        "srt": {"type": "string"},
        "ass": {"type": "string"},
        "options": {
            "type": "array",
            "items": {
                "type": "object",
                "properties": {
                    "option": {"type": "string"},
                    "value": {}  # Allow any type for value
                },
                "required": ["option", "value"]
            }
        },
        "webhook_url": {"type": "string", "format": "uri"},
        "id": {"type": "string"}
    },
    "required": ["video_url"],
    "oneOf": [
        {"required": ["srt"]},
        {"required": ["ass"]}
    ],
    "additionalProperties": False
})
@queue_task_wrapper(bypass_queue=False)
def caption_video(job_id, data):
    video_url = data['video_url']
<<<<<<< HEAD
    caption_srt = data.get('srt')
    caption_ass = data.get('ass')
=======
    caption_srt = data['srt']
    caption_type = data.get('caption_type', 'srt')
>>>>>>> 81c98ca5
    options = data.get('options', [])
    webhook_url = data.get('webhook_url')
    id = data.get('id')

    logger.info(f"Job {job_id}: Received captioning request for {video_url}")
    logger.info(f"Job {job_id}: Options received: {options}")

    if caption_ass is not None:
        captions = caption_ass
        caption_type = "ass"
    else:
        captions = caption_srt
        caption_type = "srt"

    try:
<<<<<<< HEAD
        output_filename = process_captioning(video_url, captions, caption_type, options, job_id)
        logger.info(f"Job {job_id}: Captioning process completed successfully")
=======
        # Process captioning
        output_filename = process_captioning(video_url, caption_srt, caption_type, options, job_id)
>>>>>>> 81c98ca5

        # Upload the captioned video using the unified upload_file() method
        cloud_url = upload_file(output_filename)

        logger.info(f"Job {job_id}: Captioned video uploaded to cloud storage: {cloud_url}")

        # Return the cloud URL for the uploaded file
        return cloud_url, "/caption-video", 200

    except Exception as e:
        logger.error(f"Job {job_id}: Error during captioning process - {str(e)}", exc_info=True)
        return str(e), "/caption-video", 500<|MERGE_RESOLUTION|>--- conflicted
+++ resolved
@@ -41,13 +41,8 @@
 @queue_task_wrapper(bypass_queue=False)
 def caption_video(job_id, data):
     video_url = data['video_url']
-<<<<<<< HEAD
     caption_srt = data.get('srt')
     caption_ass = data.get('ass')
-=======
-    caption_srt = data['srt']
-    caption_type = data.get('caption_type', 'srt')
->>>>>>> 81c98ca5
     options = data.get('options', [])
     webhook_url = data.get('webhook_url')
     id = data.get('id')
@@ -63,13 +58,8 @@
         caption_type = "srt"
 
     try:
-<<<<<<< HEAD
         output_filename = process_captioning(video_url, captions, caption_type, options, job_id)
         logger.info(f"Job {job_id}: Captioning process completed successfully")
-=======
-        # Process captioning
-        output_filename = process_captioning(video_url, caption_srt, caption_type, options, job_id)
->>>>>>> 81c98ca5
 
         # Upload the captioned video using the unified upload_file() method
         cloud_url = upload_file(output_filename)
